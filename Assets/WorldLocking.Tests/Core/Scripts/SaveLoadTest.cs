--- conflicted
+++ resolved
@@ -160,14 +160,9 @@
             Pose frozenPose = WorldLockingManager.GetInstance().FrozenFromLocked.Multiply(lockedPose);
             Vector3 offset = frozenPose.position - virtualPose.position;
             float len = Mathf.Abs(offset.magnitude - 1.0f);
-<<<<<<< HEAD
+            // MAFINC - DISABLE TESTS FOR BUILD MACHINE
             Assert.Less(len, 1.0e-4f, $"pin={spacePin.name} fr={frozenPose.position.ToString("F3")} vi={virtualPose.position.ToString("F3")}");
             //Debug.Log($"pin={spacePin.name} fr={frozenPose.position.ToString("F3")} vi={virtualPose.position.ToString("F3")}");
-=======
-            // MAFINC - DISABLE TESTS FOR BUILD MACHINE
-            //Assert.Less(len, 1.0e-4f, $"pin={spacePin.name} fr={frozenPose.position.ToString("F3")} vi={virtualPose.position.ToString("F3")}");
-            Debug.Log($"pin={spacePin.name} fr={frozenPose.position.ToString("F3")} vi={virtualPose.position.ToString("F3")}");
->>>>>>> 1235cddd
         }
 
         private void FindAndSetPin(GameObject rig, string pinName, Vector3 offset)
@@ -285,11 +280,7 @@
             Pose lockedFromFrozen = frozenFromLocked.Inverse();
             Pose computedLocked = lockedFromFrozen.Multiply(virtualPose);
             bool areEqualPositions = computedLocked.position == lockedPose.position;
-<<<<<<< HEAD
-#if true
-=======
-#if false // MAFINC - DISABLE TESTS FOR BUILD MACHINE
->>>>>>> 1235cddd
+#if true // MAFINC - DISABLE TESTS FOR BUILD MACHINE
             Assert.IsTrue(areEqualPositions, $"clp={computedLocked.position.ToString("F3")}"
                 + $" lpp={lockedPose.position.ToString("F3")}"
                 + $" vpp={virtualPose.position.ToString("F3")}"
