﻿// Copyright (c) Microsoft Corporation. All rights reserved.
// Licensed under the MIT License. See LICENSE in the project root for license information.

using System;
using System.IO;
using System.Threading.Tasks;
using UnityEngine;

namespace Microsoft.MixedReality.WorldLocking.Core
{
    /// <summary>
    /// Ultimate manager of World Locking.
    /// WorldLockingManager supplies access to the sub-managers, <see cref="IAnchorManager"/>, <see cref="IFragmentManager"/>, and <see cref="IAttachmentPointManager"/>.
    /// </summary>
    public class WorldLockingManager
    {

        #region Shared settings

        private SharedManagerSettings shared = new SharedManagerSettings();

        #endregion Shared settings


        #region Public accessors

        /// <summary>
        /// The version of this release. This will be displayed in the WorldLockingContext component in the Unity Inspector,
        /// allowing quick visual verification of the version of World Locking Tools for Unity currently installed.
        /// It has no effect in code, but serves only as a label.
        /// </summary>
<<<<<<< HEAD
        public static string Version => "1.2.4";
=======
        public static string Version => "1.2.5";
>>>>>>> a2740e9f

        /// <summary>
        /// The configuration settings may only be set as a block.
        /// Get returns a snapshot of current settings, and set copies entire block.
        /// </summary>
        /// <remarks>
        /// To change an individual field in the settings, retrieve the entire settings block,
        /// change the desired field(s), then set the entire block. E.g.
        /// var settings = mgr.Settings;
        /// settings.AutoLoad = false;
        /// settings.AutoSave = true;
        /// mgr.Settings = settings;
        /// </remarks>
        public ManagerSettings Settings
        {
            get { return shared.settings; }
            set
            {
                shared.settings = value;
                ApplyNewSettings();
            }
        }

        /// <summary>
        /// Readonly access to linkage settings. These must be set from a context.
        /// </summary>
        public LinkageSettings LinkageSettings => shared.linkageSettings;

        /// <summary>
        /// Readonly access to anchor management settings. These must be set from a context.
        /// </summary>
        /// <remarks>
        /// Note that anchor manager type cannot be changed after initial startup.
        /// </remarks>
        public AnchorSettings AnchorSettings => shared.anchorSettings;

        /// <summary>
        /// Get a copy of the shared diagnostics configuration settings, or set the
        /// shared settings to a copy of the input.
        /// </summary>
        public DiagnosticsSettings DiagnosticsSettings
        {
            get { return DiagnosticRecordings.SharedSettings.settings; }
            set { DiagnosticRecordings.SharedSettings.settings = value; }
        }

        /// <summary>
        /// The transform at which to apply the camera adjustment. This can't be the camera node, as its
        /// transform is overwritten every frame with head pose data. But the camera should be an attached
        /// descendant of this node.
        /// </summary>
        public Transform AdjustmentFrame { get; set; }

        /// <summary>
        /// The camera parent node defines the "spongy frame of reference". All raw head based data,
        /// such as the spatial mapping, gesture events, and XR head pose data, are relative to this
        /// transform.
        /// </summary>
        public Transform CameraParent { get; set; }

        /// <summary>
        /// Whether the system is currently active and stabilizing space.
        /// </summary>
        public bool Enabled => shared.settings.Enabled;

        /// <summary>
        /// Automatically trigger a fragment merge whenever the FrozenWorld engine indicates that
        /// one would be appropriate.
        /// </summary>
        public bool AutoMerge => shared.settings.AutoMerge;

        /// <summary>
        /// Automatically trigger a refreeze whenever the FrozenWorld engine indicates that
        /// one would be appropriate.
        /// </summary>
        public bool AutoRefreeze => shared.settings.AutoRefreeze;

        /// <summary>
        /// Automatically load the WorldLocking state from disk at startup.
        /// </summary>
        public bool AutoLoad => shared.settings.AutoLoad;

        /// <summary>
        /// Periodically save the WorldLocking state to disk.
        /// </summary>
        public bool AutoSave => shared.settings.AutoSave;


        /// <summary>
        /// Direct interface to the plugin. It is not generally necessary or desired to 
        /// directly manipulate the plugin, but may be useful for manual override
        /// of some plugin inputs, outputs, or controls.
        /// </summary>
        public readonly IPlugin Plugin;

        private IHeadPoseTracker headPoseTracker = null;

        private IAnchorManager anchorManager;

        /// <summary>
        /// Interface to the Anchor Manager. 
        /// </summary>
        public IAnchorManager AnchorManager => anchorManager;

        private readonly IFragmentManager fragmentManager;

        /// <summary>
        /// Interface to the fragment manager.
        /// </summary>
        public  IFragmentManager FragmentManager => fragmentManager;

        private readonly IAttachmentPointManager attachmentPointManager;

        /// <summary>
        /// Interface to the attachment point manager. Use for creating and manipulating attachment points.
        /// </summary>
        public IAttachmentPointManager AttachmentPointManager => attachmentPointManager;

        private IAlignmentManager alignmentManager;

        public IAlignmentManager AlignmentManager => alignmentManager;

        /// <summary>
        /// Indicator for the FrozenWorld engine internal heuristics of whether a merge should be performed
        /// </summary>
        public bool MergeIndicated => Plugin.Metrics.RefitMergeIndicated;

        /// <summary>
        /// Indicator for the FrozenWorld engine internal heuristics of whether a refreeze should be performed
        /// </summary>
        public bool RefreezeIndicated => Plugin.Metrics.RefitRefreezeIndicated;

        /// <summary>
        /// The current error status of the WorldLockingManager
        /// </summary>
        /// <remark>
        /// This rudimentary ad-hoc error reporting mechanism works nicely to inform expert users about problems.
        /// The flexibility is helpful in the early phase of the project. Once the set of possible errors is known and
        /// stable, a more systematic approach for error reporting should be found.
        ///
        /// It is important to note that this is intended to communicate an error *state* that persists for some time,
        /// not a one-time error *event* as it would be reported by a standard exception mechanism.
        /// </remark>
        public string ErrorStatus { get; private set; } = "";

        /// <summary>
        /// Transform from spongy space to frozen space. Spongy space is that native to
        /// XR interfaces. Frozen is Unity's global coordinate space. 
        /// Transform includes the WorldLocking adjustment to the camera, as
        /// well as any other transforms applied to the camera (e.g. teleport).
        /// </summary>
        public Pose FrozenFromSpongy { get { return FrozenFromLocked.Multiply(LockedFromSpongy); } }

        /// <summary>
        /// Transform from frozen space to XR native spongy space, including other
        /// transforms accumulated in the camera's ancestors (e.g. teleport).
        /// </summary>
        public Pose SpongyFromFrozen { get { return FrozenFromSpongy.Inverse(); } }

        public Pose LockedFromSpongy { get { return LockedFromPlayspace.Multiply(PlayspaceFromSpongy); } }

        public Pose SpongyFromLocked { get { return LockedFromSpongy.Inverse(); } }

        public Pose FrozenFromLocked { get { return FrozenFromPinned.Multiply(PinnedFromLocked); } }

        public Pose LockedFromFrozen { get { return FrozenFromLocked.Inverse(); } }

        /// <summary>
        /// Any application applied transform above the adjustment node.
        /// </summary>
        public Pose FrozenFromPinned
        {
            get
            {
                if (AdjustmentFrame != null && AdjustmentFrame.parent != null)
                {
                    return AdjustmentFrame.parent.transform.GetGlobalPose();
                }
                return Pose.identity;
            }
        }

        /// <summary>
        /// Transform from application's frozen space back to space computed by WorldLocking.
        /// </summary>
        public Pose PinnedFromFrozen
        {
            get { return FrozenFromPinned.Inverse(); }
        }

        /// <summary>
        /// Transform from the world locked space computed by WorldLocking to the space pinned in place.
        /// </summary>
        public Pose PinnedFromLocked { get; set; } = Pose.identity;

        /// <summary>
        /// From pinned space back to the world-locked space.
        /// </summary>
        public Pose LockedFromPinned { get { return PinnedFromLocked.Inverse(); } }

        /// <summary>
        /// Adjustment transform to world-lock the coordinate space.
        /// </summary>
        public Pose LockedFromPlayspace { get; set; } = Pose.identity;

        /// <summary>
        /// Inverse of adjustment transform to world-lock the coordinate space.
        /// </summary>
        public Pose PlayspaceFromLocked { get { return LockedFromPlayspace.Inverse(); } }

        /// <summary>
        /// Transform applied by (optional) camera parent node (e.g. for teleport).
        /// </summary>
        public Pose PlayspaceFromSpongy
        {
            get
            {
                if (CameraParent != null)
                {
                    return CameraParent.GetLocalPose();
                }
                return Pose.identity;
            }
        }

        /// <summary>
        /// Inverse of transform applied by (optional) camera parent node (e.g. for teleport).
        /// </summary>
        public Pose SpongyFromPlayspace { get { return PlayspaceFromSpongy.Inverse(); } }

        /// <summary>
        ///  The camera transform (parent from camera).
        /// </summary>
        public Pose SpongyFromCamera { get; set; } = Pose.identity;

        /// <summary>
        ///  Inverse of the camera transform (camera from parent).
        /// </summary>
        public Pose CameraFromSpongy { get { return SpongyFromCamera.Inverse(); } }

        #endregion

        #region Private members

        /// <summary>
        /// While loading, any WorldLocking updates are prohibited.
        /// </summary>
        private bool hasPendingLoadTask = false;

        /// <summary>
        /// While saving, WorldLocking updates are still possible, only Load/Save are prohibited.
        /// A simple bool used as locking mechanism for load/save tasks happening in a background task.
        /// </summary>
        private bool hasPendingSaveTask = false;

        /// <summary>
        /// Keep track of whether one-time initializations have been performed yet.
        /// </summary>
        private bool hasBeenStarted = false;

        /// <summary>
        /// A handle of the class offering the optional feature of periodically logging the FrozenWorld engine state to disk
        /// </summary>
        private Diagnostics DiagnosticRecordings = new Diagnostics();

        /// <summary>
        /// The manager instance.
        /// </summary>
        private static WorldLockingManager managerInstance = null;

        /// <summary>
        /// GameObject to hold the proxy which supplies the update kick every frame.
        /// </summary>
        private static GameObject updateProxyNode = null;

#endregion

        #region Update proxy

        /// <summary>
        /// Internal component to pass Unity Update pass on to the WorldLockingManager.
        /// Note that as a subclass, it will not be exposed for users to add in Unity editor.
        /// </summary>
        private class UpdateProxy : MonoBehaviour
        {
            /// <summary>
            /// Create an update proxy with 
            /// </summary>
            /// <returns>GameObject wrapper for the update proxy.</returns>
            public static GameObject CreateUpdateWrapper()
            {
                GameObject go = new GameObject("WorldLockingUpdater");
                UpdateProxy updater = go.AddComponent<UpdateProxy>();
                GameObject.DontDestroyOnLoad(go);
                return go;
            }

            /// <summary>
            /// Pass the update on to the manager. 
            /// </summary>
            private void Update()
            {
                var manager = WorldLockingManager.GetInstance();
                if (manager != null)
                {
                    manager.Update();
                }
            }
        }

        /// <summary>
        /// Create update proxy node if it hasn't already been created.
        /// </summary>
        private void CreateUpdaterNode()
        {
            if (updateProxyNode == null)
            {
                updateProxyNode = UpdateProxy.CreateUpdateWrapper();
            }
        }

        #endregion Update proxy

        #region Startup and settings refresh

        /// <summary>
        /// Start using shared settings from given context.
        /// </summary>
        /// <param name="context">The context supplying the new shared settings.</param>
        public void SetContext(WorldLockingContext context)
        {
            shared = context.SharedSettings;
            DiagnosticRecordings.SharedSettings = context.DiagnosticsSettings;

            if (!hasBeenStarted)
            {
                OneTimeStartUp();
            }

            ApplyNewSettings();

            Debug.Log($"Context {context.name} set, Adjustment={(AdjustmentFrame == null ? "Null" : AdjustmentFrame.name)}");
        }

        /// <summary>
        /// Perform any initialization only appropriate once. This is called after
        /// giving the caller a chance to change settings.
        /// </summary>
        private void OneTimeStartUp()
        {
            anchorManager = SelectAnchorManager(Plugin, headPoseTracker);

            if (AutoLoad)
            {
                Load();
            }
            else
            {
                Reset();
            }

            hasBeenStarted = true;
        }

        private IAnchorManager SelectAnchorManager(IPlugin plugin, IHeadPoseTracker headTracker)
        {
            Debug.Log($"Select {shared.anchorSettings.anchorSubsystem} anchor manager.");
            if (AnchorManager != null)
            {
                Debug.Log("Creating new anchormanager, but have old one. Reseting it before replacing.");
                AnchorManager.Reset();
            }
            var anchorSettings = shared.anchorSettings;
#if WLT_ARFOUNDATION_PRESENT
            if (anchorSettings.anchorSubsystem == AnchorSettings.AnchorSubsystem.DONT_USE)
            {
                Debug.Log($"Trying to create ARF anchor manager on {anchorSettings.ARSessionSource.name} and {anchorSettings.ARSessionOriginSource.name}");
                AnchorManagerARF arfAnchorManager = AnchorManagerARF.TryCreate(plugin, headTracker,
                    anchorSettings.ARSessionSource, anchorSettings.ARSessionOriginSource);
                if (arfAnchorManager != null)
                {
                    Debug.Log("Success creating ARF anchor manager");
                    return arfAnchorManager;
                }
                Debug.Log("Failed to create requested AR Foundation anchor manager!");
            }
#endif // WLT_ARFOUNDATION_PRESENT
#if WLT_ARSUBSYSTEMS_PRESENT
            if (anchorSettings.anchorSubsystem == AnchorSettings.AnchorSubsystem.XRSDK)
            {
                Debug.Log($"Trying to create XR anchor manager");
                AnchorManagerXR xrAnchorManager = AnchorManagerXR.TryCreate(plugin, headTracker);
                if (xrAnchorManager != null)
                {
                    Debug.Log("Success creating XR anchor manager");
                    return xrAnchorManager;
                }
                Debug.Log("Failed to create requested XR SDK anchor manager!");
            }
#endif // WLT_ARSUBSYSTEMS_PRESENT
#if UNITY_WSA && !UNITY_2020_1_OR_NEWER
            if (anchorSettings.anchorSubsystem == AnchorSettings.AnchorSubsystem.WSA)
            {
                AnchorManagerWSA wsaAnchorManager = AnchorManagerWSA.TryCreate(plugin, headTracker);
                if (wsaAnchorManager != null)
                {
                    Debug.Log("Success creating WSA anchor manager");
                    return wsaAnchorManager;
                }
                Debug.Log("Failed to create requested WSA anchor manager!");
            }
#endif // UNITY_WSA
#if WLT_ARCORE_SDK_INCLUDED
            if (anchorSettings.anchorSubsystem == AnchorSettings.AnchorSubsystem.ARCore)
            {
                AnchorManagerARCore arCoreAnchorManager = AnchorManagerARCore.TryCreate(plugin, headTracker);
                if (arCoreAnchorManager != null)
                {
                    Debug.Log("Success creating ARCore anchor manager");
                    return arCoreAnchorManager;
                }
                Debug.Log("Failed to create requested ARCore anchor manager!");
            }
#endif // WLT_ARCORE_SDK_INCLUDED
            if (anchorSettings.anchorSubsystem != AnchorSettings.AnchorSubsystem.Null)
            {
                Debug.Log("Failure creating useful anchor manager of any type. Creating null manager");
                anchorSettings.anchorSubsystem = AnchorSettings.AnchorSubsystem.Null;
            }
            AnchorManagerNull nullAnchorManager = AnchorManagerNull.TryCreate(plugin, headTracker);
            Debug.Assert(nullAnchorManager != null, "Creation of Null anchor manager should never fail.");
            return nullAnchorManager;
        }

        /// <summary>
        /// Push the current anchor maintenance settings to the AnchorManager.
        /// </summary>
        private void ApplyAnchorSettings()
        {
            if (!shared.anchorSettings.IsValid)
            {
                Debug.Log("Invalid anchor management settings detected!");
            }
            AnchorManager.MinNewAnchorDistance = shared.anchorSettings.MinNewAnchorDistance;
            AnchorManager.MaxAnchorEdgeLength = shared.anchorSettings.MaxAnchorEdgeLength;
            AnchorManager.MaxLocalAnchors = shared.anchorSettings.MaxLocalAnchors;
        }

        /// <summary>
        /// Make sure any new settings have a chance to be applied. 
        /// </summary>
        private void ApplyNewSettings()
        {
            ApplyAnchorSettings();

            if (!shared.linkageSettings.UseExisting)
            {
                CameraParent = shared.linkageSettings.CameraParent;
                AdjustmentFrame = shared.linkageSettings.AdjustmentFrame;
            }
            bool useDefaultFrame = false;
            if (CameraParent == null)
            {
                if (Camera.main != null)
                {
                    string parentName = Camera.main.transform.parent != null ? Camera.main.transform.parent.name : "null";
                    Debug.Log($"No camera parent set on WorldLockingManager, using parent {parentName} of scene's main camera.");
                    CameraParent = Camera.main.transform.parent;
                }
                else
                {
                    Debug.LogError("No CameraParent set on WorldLockingManager, and no main camera to infer parent from.");
                }
                useDefaultFrame = true;
            }
            if (AdjustmentFrame == null)
            {
                if (CameraParent != null && CameraParent.parent != null)
                {
                    Debug.Log($"No Adjustment Frame set on WorldLockingManager, using Transform {CameraParent.parent.gameObject.name} from scene's main camera hierarchy.");
                    AdjustmentFrame = CameraParent.parent;
                }
                else if (Camera.main != null)
                {
                    Debug.Log($"No Adjustment Frame set on WorldLockingManager, using root Transform {Camera.main.transform.root.gameObject.name} from scene's main camera.");
                    AdjustmentFrame = Camera.main.transform.root;
                }
                else
                {
                    Debug.LogError("No Adjustment Frame set and no main camera to infer node from.");
                }
                useDefaultFrame = true;
            }
            Debug.Assert(AdjustmentFrame != Camera.main.transform, "ERROR: AdjustmentFrame can't be camera, adjustments will be overwritten. Add parent to camera");
            if (useDefaultFrame && CameraParent == null)
            {
                Debug.LogWarning($"Warning! Camera {Camera.main.gameObject.name} needs at least one parent for applying adjustments!");
            }
            if (AdjustmentFrame == CameraParent)
            {
                Debug.LogWarning($"Warning! Camera needs at least parent and grandparent for teleport and manual camera movement to work.");
            }
        }

        /// <summary>
        /// Update is called by the update proxy.
        /// </summary>
        private void Update()
        {
            ErrorStatus = "";

            if (hasPendingLoadTask)
            {
                ErrorStatus = "pending background load task";
                return;
            }

            if (AdjustmentFrame == null)
            {
                Debug.Log("No WLM update because no adjustment frame set");
                ErrorStatus = "no adjustment frame";
                return;
            }

            // AnchorManager.Update takes care of creating anchors&edges and feeding the up-to-date state
            // into the FrozenWorld engine
            bool hasSpongyAnchors = AnchorManager.Update();

            if (!hasSpongyAnchors)
            {
                // IFragmentManager.Pause() will set all fragments to disconnected.
                ErrorStatus = AnchorManager.ErrorStatus;
                FragmentManager.Pause();
                return;
            }

            try
            {
                DiagnosticRecordings.Update();
            }
            catch (Exception exception)
            {
                Debug.LogErrorFormat("Error writing WorldLocking diagnostics record: {0}", exception);
            }

            // The basic output from the FrozenWorld engine (current fragment and its alignment)
            // are applied to the unity scene
            FragmentManager.Update(AutoRefreeze, AutoMerge);

            /// The following assumes a camera hierarchy like this:
            /// Nodes_A => AdjustmentFrame => Nodes_B => camera
            /// The cumulative effect of Nodes_B is to transform from Spongy space to playspace.
            /// Spongy space is the space that the camera moves about in, and is the space that
            /// coordinates coming from scene agnostic APIs like XR are in.
            /// (Note the MRTK APIs are in Unity's global space, not Spongy space.
            /// The internal structure of that graph is inconsequential here, the only dependency
            /// is on the cumulative transform, PlayspaceFromSpongy.
            /// Likewise, the cumulative effect of Nodes_A is to transform from alignment space (described below)
            /// to Unity's global space, referred to here as FrozenSpace.
            /// The AdjustmentFrame's transform is composed of two transforms. 
            /// The first comes from the FrozenWorld engine DLL as the inverse of Plugin.GetAlignment(), 
            /// and transforms from Playspace to the base stable world locked space, labeled as
            /// LockedFromPlayspace.
            /// The second transforms from this stable but arbitrary space to a space locked
            /// to a finite set of real world markers. This transform is labeled PinnedFromLocked.
            /// The transform chain equivalent of the above camera hierarchy is:
            /// FrozenFromPinned * [PinnedFromLocked * LockedFromPlayspace] * PlayspaceFromSpongy * SpongyFromCamera
            /// 
            /// FrozenFromSpongy and its inverse are useful for converting between the coordinates of scene agnostic APIs (e.g. XR)
            /// and Frozen coordinates, i.e. Unity's global space.
            /// FrozenFromLocked is convenient for converting between the "frozen" coordinates of the FrozenWorld engine DLL
            /// and Unity's global space, i.e. Frozen coordinate.
            if (Enabled)
            {
                Pose playspaceFromLocked = Plugin.GetAlignment();
                LockedFromPlayspace = playspaceFromLocked.Inverse();

                SpongyFromCamera = Plugin.GetSpongyHead();

                Pose lockedHeadPose = LockedFromPlayspace.Multiply(PlayspaceFromSpongy.Multiply(SpongyFromCamera));
                alignmentManager.ComputePinnedPose(lockedHeadPose);
                PinnedFromLocked = alignmentManager.PinnedFromLocked;
            }
            else
            {
                SpongyFromCamera = Camera.main.transform.GetLocalPose();
                /// Note leave adjustment and pinning transforms alone, to facilitate
                /// comparison of behavior when toggling FW enabled.
            }

            AdjustmentFrame.SetLocalPose(PinnedFromLocked.Multiply(LockedFromPlayspace));

#if false && WLT_ARSUBSYSTEMS_PRESENT
            if ((AdjustmentFrame.GetGlobalPose().position != Vector3.zero) || (AdjustmentFrame.GetGlobalPose().rotation != Quaternion.identity))
            {
                Debug.Log($"WLT: Adj{AnchorManagerXR.DebugVector3("O=", AdjustmentFrame.GetGlobalPose().position)}, {AnchorManagerXR.DebugEuler("R=", AdjustmentFrame.GetGlobalPose().rotation.eulerAngles)}");
            }
#endif // WLT_ARSUBSYSTEMS_PRESENT

            AutoSaveTriggerHook();
        }

        private WorldLockingManager()
        {
            CreateUpdaterNode();

            /// It might look nicer to pull these off into internal setup functions,
            /// but by leaving them in the constructor, these fields can be marked "readonly", 
            /// which they conceptually are.
            if (Core.Plugin.HasEngine())
            {
                Plugin = new Plugin();
            }
            else
            {
                Plugin = new PluginNoop();
            }
            DiagnosticRecordings.Start(Plugin);

            headPoseTracker = new HeadPoseTrackerCamera();
            /// This should never fail. It's a null-manager.
            anchorManager = AnchorManagerNull.TryCreate(Plugin, headPoseTracker);
            Debug.Assert(anchorManager != null, "Null manager creation should never fail");

            var fm = new FragmentManager(Plugin);
            fragmentManager = fm;
            attachmentPointManager = fm;
            /// Note the alignmentManager accesses the FragmentManager in its constructor
            /// to register for refit notifications. Either FragmentManager needs to be fully
            /// setup before constructing AlignmentManager, or that registration needs to be deferred.
            alignmentManager = new AlignmentManager(this);
        }

        /// <summary>
        /// Dispose of internals on shutdown.
        /// </summary>
        ~WorldLockingManager()
        {
            Dispose(false);
        }

        /// <summary>
        /// Dispose of internals on shutdown.
        /// </summary>
        public void Dispose()
        {
            Dispose(true);
        }

        /// <summary>
        /// Dispose of internals on shutdown.
        /// </summary>
        private void Dispose(bool disposing)
        {
            DiagnosticRecordings.Dispose();

            if (Plugin != null)
            {
                Plugin.Dispose();
            }
            if (updateProxyNode != null)
            {
                GameObject.Destroy(updateProxyNode);
                updateProxyNode = null;
            }
        }

#endregion

#region Public APIs

        /// <summary>
        /// Get the WorldLockingManager instance. This may be called at any time in program execution, 
        /// but if called during load its settings may not have been loaded from a new scene yet.
        /// </summary>
        /// <returns>The WorldLockingManager</returns>
        public static WorldLockingManager GetInstance()
        {
            if (managerInstance == null)
            {
                managerInstance = new WorldLockingManager();
            }
            return managerInstance;
        }

        /// <summary>
        /// Bring WorldLocking to a well-defined, empty state
        /// </summary>
        public void Reset()
        {
            AnchorManager.Reset();
            FragmentManager.Reset();
            AlignmentManager.ClearAlignmentAnchors();
            AlignmentManager.SendAlignmentAnchors();

            Plugin.ClearFrozenAnchors();
            Plugin.ResetAlignment(Pose.identity);
        }

        /// <summary>
        /// Manually trigger a save operation for the WorldLocking state
        /// </summary>
        public void Save()
        {
            if (shared.anchorSettings.anchorSubsystem == AnchorSettings.AnchorSubsystem.WSA)
            {
                /// Persistence currently only supported on HoloLens Legacy
                WrapErrors(saveAsync());
                alignmentManager.Save();
            }
        }

        /// <summary>
        /// Manually trigger a load operation for the WorldLocking state
        /// </summary>
        public void Load()
        {
            if (shared.anchorSettings.anchorSubsystem == AnchorSettings.AnchorSubsystem.WSA)
            {
                /// Persistence currently only supported on HoloLens Legacy
                WrapErrors(loadAsync());
                alignmentManager.Load();
            }
        }

        #endregion

        #region Load and Save

        private string stateFileNameBase => Application.persistentDataPath + "/frozenWorldState.hkfw";

        private float lastSavingTime = float.NegativeInfinity;

        private const float AutoSaveInterval = 10f;

        /// <summary>
        /// Save WorldLocking state in a background task
        /// </summary>
        private async Task saveAsync()
        {
            if (hasPendingLoadTask || hasPendingSaveTask)
                return;

            hasPendingSaveTask = true;

            try
            {
                // mafinc - future work might include making an incremental save,
                // appending deltas, rather than new file every time.
                if (File.Exists(stateFileNameBase + ".new"))
                {
                    File.Delete(stateFileNameBase + ".new");
                }

                using (var file = File.Create(stateFileNameBase + ".new"))
                {
                    await AnchorManager.SaveAnchors();

                    using (var ps = Plugin.CreateSerializer())
                    {
                        ps.IncludePersistent = true;
                        ps.IncludeTransient = false;
                        ps.GatherRecord();
                        await ps.WriteRecordToAsync(file);
                    }
                }

                if (File.Exists(stateFileNameBase + ".old"))
                {
                    File.Delete(stateFileNameBase + ".old");
                }
                if (File.Exists(stateFileNameBase))
                {
                    File.Move(stateFileNameBase, stateFileNameBase + ".old");
                }
                File.Move(stateFileNameBase + ".new", stateFileNameBase);

                lastSavingTime = Time.unscaledTime;
            }
            finally
            {
                hasPendingSaveTask = false;
            }
        }

        /// <summary>
        /// Load the WorldLocking state in a background task
        /// </summary>
        private async Task loadAsync()
        {
            if (hasPendingLoadTask || hasPendingSaveTask)
                return;

            hasPendingLoadTask = true;

            try
            {
                // reset in any case to guarantee clean state even if no files have been read successfully
                Reset();

                string[] tryFileNames = { stateFileNameBase, stateFileNameBase + ".old" };

                foreach (var fileName in tryFileNames)
                {
                    if (File.Exists(fileName))
                    {
                        using (var file = File.OpenRead(fileName))
                        {
                            using (var pds = Plugin.CreateDeserializer())
                            {
                                pds.IncludePersistent = true;
                                pds.IncludeTransient = false;
                                await pds.ReadRecordFromAsync(file);
                                pds.ApplyRecord();
                            }
                            await AnchorManager.LoadAnchors();
                        }

                        // finish when reading was successful
                        return;
                    }
                }
            }
            finally
            {
                hasPendingLoadTask = false;
            }
        }

        /// <summary>
        /// Periodically trigger an auto-save in the background
        /// </summary>
        private void AutoSaveTriggerHook()
        {
            if (shared.anchorSettings.anchorSubsystem == AnchorSettings.AnchorSubsystem.WSA)
            {
                /// Persistence currently only supported on HoloLens
                if (AutoSave && Time.unscaledTime >= lastSavingTime + AutoSaveInterval)
                {
                    WrapErrors(saveAsync());
                }
            }
        }

        /// <summary>
        /// Explicitly wrap an Async function to be called from sync code
        /// for details, see http://www.stevevermeulen.com/index.php/2017/09/using-async-await-in-unity3d-2017/
        /// </summary>
        /// <param name="task">return value from an async routine</param>
        private static async void WrapErrors(Task task)
        {
            await task;
        }

#endregion Load and Save

    }
}<|MERGE_RESOLUTION|>--- conflicted
+++ resolved
@@ -29,11 +29,7 @@
         /// allowing quick visual verification of the version of World Locking Tools for Unity currently installed.
         /// It has no effect in code, but serves only as a label.
         /// </summary>
-<<<<<<< HEAD
-        public static string Version => "1.2.4";
-=======
         public static string Version => "1.2.5";
->>>>>>> a2740e9f
 
         /// <summary>
         /// The configuration settings may only be set as a block.
